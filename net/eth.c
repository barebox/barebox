/*
 * (C) Copyright 2001-2004
 * Wolfgang Denk, DENX Software Engineering, wd@denx.de.
 *
 * See file CREDITS for list of people who contributed to this
 * project.
 *
 * This program is free software; you can redistribute it and/or
 * modify it under the terms of the GNU General Public License as
 * published by the Free Software Foundation; either version 2 of
 * the License, or (at your option) any later version.
 *
 * This program is distributed in the hope that it will be useful,
 * but WITHOUT ANY WARRANTY; without even the implied warranty of
 * MERCHANTABILITY or FITNESS FOR A PARTICULAR PURPOSE.  See the
 * GNU General Public License for more details.
 *
 */

#include <common.h>
#include <command.h>
#include <complete.h>
#include <driver.h>
#include <init.h>
#include <net.h>
#include <of.h>
#include <linux/phy.h>
#include <errno.h>
#include <malloc.h>

static struct eth_device *eth_current;
static uint64_t last_link_check;

static LIST_HEAD(netdev_list);

struct eth_ethaddr {
	struct list_head list;
	u8 ethaddr[6];
	int ethid;
	struct device_node *node;
};

static LIST_HEAD(ethaddr_list);

static void register_preset_mac_address(struct eth_device *edev, const char *ethaddr)
{
	unsigned char ethaddr_str[sizeof("xx:xx:xx:xx:xx:xx")];

	ethaddr_to_string(ethaddr, ethaddr_str);

	if (is_valid_ether_addr(ethaddr)) {
		dev_info(&edev->dev, "got preset MAC address: %s\n", ethaddr_str);
		dev_set_param(&edev->dev, "ethaddr", ethaddr_str);
	}
}

static int eth_get_registered_ethaddr(struct eth_device *edev, void *buf)
{
	struct eth_ethaddr *addr;
	struct device_node *node = NULL;

	if (edev->parent)
		node = edev->parent->device_node;

	list_for_each_entry(addr, &ethaddr_list, list) {
		if ((node && node == addr->node) ||
				addr->ethid == edev->dev.id) {
			memcpy(buf, addr->ethaddr, 6);
			return 0;
		}
	}
	return -EINVAL;
}

static void eth_drop_ethaddr(int ethid)
{
	struct eth_ethaddr *addr, *tmp;

	list_for_each_entry_safe(addr, tmp, &ethaddr_list, list) {
		if (addr->ethid == ethid) {
			list_del(&addr->list);
			free(addr);
			return;
		}
	}
}

void eth_register_ethaddr(int ethid, const char *ethaddr)
{
	struct eth_ethaddr *addr;

	eth_drop_ethaddr(ethid);

	addr = xzalloc(sizeof(*addr));
	addr->ethid = ethid;
	memcpy(addr->ethaddr, ethaddr, 6);
	list_add_tail(&addr->list, &ethaddr_list);
}

static struct eth_device *eth_get_by_node(struct device_node *node)
{
	struct eth_device *edev;

	list_for_each_entry(edev, &netdev_list, list) {
		if (!edev->parent)
			continue;
		if (!edev->parent->device_node)
			continue;
		if (edev->parent->device_node == node)
			return edev;
	}
	return NULL;
}

void of_eth_register_ethaddr(struct device_node *node, const char *ethaddr)
{
	struct eth_ethaddr *addr;
	struct eth_device *edev;

	edev = eth_get_by_node(node);
	if (edev) {
		register_preset_mac_address(edev, ethaddr);
		return;
	}

	addr = xzalloc(sizeof(*addr));
	addr->node = node;
	memcpy(addr->ethaddr, ethaddr, 6);
	list_add_tail(&addr->list, &ethaddr_list);
}

void eth_set_current(struct eth_device *eth)
{
	if (eth_current && eth_current->active) {
		eth_current->halt(eth_current);
		eth_current->active = 0;
	}

	eth_current = eth;
}

struct eth_device * eth_get_current(void)
{
	return eth_current;
}

struct eth_device *eth_get_byname(char *ethname)
{
	struct eth_device *edev;

	list_for_each_entry(edev, &netdev_list, list) {
		if (!strcmp(ethname, dev_name(&edev->dev)))
			return edev;
	}
	return NULL;
}

#ifdef CONFIG_AUTO_COMPLETE
int eth_complete(struct string_list *sl, char *instr)
{
	struct eth_device *edev;
	const char *devname;
	int len;

	len = strlen(instr);

	list_for_each_entry(edev, &netdev_list, list) {
		devname = dev_name(&edev->dev);
		if (strncmp(instr, devname, len))
			continue;

		string_list_add_asprintf(sl, "%s ", devname);
	}
	return COMPLETE_CONTINUE;
}
#endif

/*
 * Check for link if we haven't done so for longer.
 */
static int eth_carrier_check(int force)
{
	int ret;

	if (!IS_ENABLED(CONFIG_PHYLIB))
		return 0;

	if (!eth_current->phydev)
		return 0;

	if (force)
		phy_wait_aneg_done(eth_current->phydev);

	if (force || is_timeout(last_link_check, 5 * SECOND) ||
			!eth_current->phydev->link) {
		ret = phy_update_status(eth_current->phydev);
		if (ret)
			return ret;
		last_link_check = get_time_ns();
	}

	return eth_current->phydev->link ? 0 : -ENETDOWN;
}

/*
 * Check if we have a current ethernet device and
 * eventually open it if we have to.
 */
static int eth_check_open(void)
{
	int ret;

	if (!eth_current)
		return -ENODEV;

	if (eth_current->active)
		return 0;

	ret = eth_current->open(eth_current);
	if (ret)
		return ret;

	eth_current->active = 1;

	return eth_carrier_check(1);
}

int eth_send(void *packet, int length)
{
	int ret;

	ret = eth_check_open();
	if (ret)
		return ret;

	ret = eth_carrier_check(0);
	if (ret)
		return ret;

	led_trigger_network(LED_TRIGGER_NET_TX);

	return eth_current->send(eth_current, packet, length);
}

int eth_rx(void)
{
	int ret;

	ret = eth_check_open();
	if (ret)
		return ret;

	ret = eth_carrier_check(0);
	if (ret)
		return ret;

	return eth_current->recv(eth_current);
}

static int eth_set_ethaddr(struct device_d *dev, struct param_d *param, const char *val)
{
	struct eth_device *edev = dev_to_edev(dev);

	if (!val)
		return dev_param_set_generic(dev, param, NULL);

	if (string_to_ethaddr(val, edev->ethaddr) < 0)
		return -EINVAL;

	dev_param_set_generic(dev, param, val);

	edev->set_ethaddr(edev, edev->ethaddr);

	return 0;
}

#ifdef CONFIG_OFTREE
static int eth_of_fixup(struct device_node *root, void *unused)
{
	struct eth_device *edev;
	struct device_node *node;
	int ret;

	/*
	 * Add the mac-address property for each network device we
	 * find a nodepath for and which has a valid mac address.
	 */
	list_for_each_entry(edev, &netdev_list, list) {
		if (!is_valid_ether_addr(edev->ethaddr)) {
			dev_dbg(&edev->dev,
				"%s: no valid mac address, cannot fixup\n",
				__func__);
			continue;
		}

		if (edev->nodepath) {
			node = of_find_node_by_path_from(root, edev->nodepath);
		} else {
			char eth[12];
			sprintf(eth, "ethernet%d", edev->dev.id);
			node = of_find_node_by_alias(root, eth);
		}

		if (!node) {
			dev_dbg(&edev->dev, "%s: no node to fixup\n", __func__);
			continue;
		}

		ret = of_set_property(node, "mac-address", edev->ethaddr, 6, 1);
		if (ret)
			pr_err("Setting mac-address property of %s failed with: %s\n",
					node->full_name, strerror(-ret));
	}

	return 0;
}

static int eth_register_of_fixup(void)
{
	return of_register_fixup(eth_of_fixup, NULL);
}
late_initcall(eth_register_of_fixup);
#endif

int eth_register(struct eth_device *edev)
{
	struct device_d *dev = &edev->dev;
	unsigned char ethaddr[6];
	int ret, found = 0;

	if (!edev->get_ethaddr) {
		dev_err(dev, "no get_mac_address found for current eth device\n");
		return -1;
	}

	strcpy(edev->dev.name, "eth");
	edev->dev.id = DEVICE_ID_DYNAMIC;

	if (edev->parent)
		edev->dev.parent = edev->parent;

	register_device(&edev->dev);

	dev_add_param_ip(dev, "ipaddr", NULL, NULL, &edev->ipaddr, edev);
	dev_add_param_ip(dev, "serverip", NULL, NULL, &edev->serverip, edev);
	dev_add_param_ip(dev, "gateway", NULL, NULL, &edev->gateway, edev);
	dev_add_param_ip(dev, "netmask", NULL, NULL, &edev->netmask, edev);
	dev_add_param(dev, "ethaddr", eth_set_ethaddr, NULL, 0);

	if (edev->init)
		edev->init(edev);

	list_add_tail(&edev->list, &netdev_list);

	ret = eth_get_registered_ethaddr(edev, ethaddr);
	if (!ret)
		found = 1;

	if (!found) {
		ret = edev->get_ethaddr(edev, ethaddr);
		if (!ret)
			found = 1;
	}

	if (found)
		register_preset_mac_address(edev, ethaddr);

	if (IS_ENABLED(CONFIG_OFDEVICE) && edev->parent &&
			edev->parent->device_node)
		edev->nodepath = xstrdup(edev->parent->device_node->full_name);

	if (!eth_current)
		eth_current = edev;

	return 0;
}

void eth_unregister(struct eth_device *edev)
{
	if (edev == eth_current)
		eth_current = NULL;

<<<<<<< HEAD
	dev_remove_parameters(&edev->dev);

	if (IS_ENABLED(CONFIG_OFDEVICE))
=======
	if (IS_ENABLED(CONFIG_OFDEVICE) && edev->nodepath)
>>>>>>> d5e38fc9
		free(edev->nodepath);

	unregister_device(&edev->dev);
	list_del(&edev->list);
}

void led_trigger_network(enum led_trigger trigger)
{
	led_trigger(trigger, TRIGGER_FLASH);
	led_trigger(LED_TRIGGER_NET_TXRX, TRIGGER_FLASH);
}<|MERGE_RESOLUTION|>--- conflicted
+++ resolved
@@ -380,13 +380,7 @@
 	if (edev == eth_current)
 		eth_current = NULL;
 
-<<<<<<< HEAD
-	dev_remove_parameters(&edev->dev);
-
 	if (IS_ENABLED(CONFIG_OFDEVICE))
-=======
-	if (IS_ENABLED(CONFIG_OFDEVICE) && edev->nodepath)
->>>>>>> d5e38fc9
 		free(edev->nodepath);
 
 	unregister_device(&edev->dev);

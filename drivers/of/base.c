--- conflicted
+++ resolved
@@ -1727,16 +1727,12 @@
 	of_chosen = of_find_node_by_path("/chosen");
 	of_property_read_string(root_node, "model", &of_model);
 
-<<<<<<< HEAD
+	if (of_model)
+		barebox_set_model(of_model);
+
 	of_tree_for_each_node_from(node, root_node)
 		if (node->phandle)
 			list_add_tail(&node->phandles, &phandle_list);
-=======
-	if (of_model)
-		barebox_set_model(of_model);
-
-	__of_parse_phandles(root_node);
->>>>>>> 338b6e7e
 
 	memory = of_find_node_by_path("/memory");
 	if (memory)

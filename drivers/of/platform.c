--- conflicted
+++ resolved
@@ -414,10 +414,7 @@
 {
 	struct device_node *parent;
 	struct device *parent_dev, *dev;
-<<<<<<< HEAD
-=======
 	int ret;
->>>>>>> c5b9aedd
 
 	parent = of_get_parent(np);
 	if (!parent)

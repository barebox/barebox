name: test images

on: [push, pull_request]

jobs:
  labgrid-pytest:
    runs-on: ubuntu-latest
    container:
      image: ghcr.io/barebox/barebox/barebox-ci:latest
      # allow mounting and devtmpfs in the container
      options: --user=root --privileged -v /dev:/dev

    strategy:
      fail-fast: false
      matrix:

        include:
          - ARCH: arm
            lgenv: 'test/arm/*@multi_v7_defconfig.yaml'
            defconfig: multi_v7_defconfig

          - ARCH: arm
            lgenv: test/arm/multi_v8_defconfig.yaml
            defconfig: multi_v8_defconfig

          - ARCH: mips
            lgenv: test/mips/qemu-malta_defconfig.yaml
            defconfig: qemu-malta_defconfig

          - ARCH: mips
            lgenv: test/mips/qemu-malta64el_defconfig.yaml
            defconfig: qemu-malta64el_defconfig

          - ARCH: openrisc
            lgenv: test/openrisc/generic_defconfig.yaml
            defconfig: generic_defconfig

          - ARCH: x86
            lgenv: test/x86/efi_defconfig.yaml
            defconfig: efi_defconfig

          - ARCH: riscv
            lgenv: test/riscv/qemu@virt32_defconfig.yaml
            defconfig: virt32_defconfig

          - ARCH: riscv
            lgenv: 'test/riscv/qemu-virt64@rv64i_defconfig.yaml'
            defconfig: rv64i_defconfig

    steps:
    - name: Checkout code
      uses: actions/checkout@v3

    - name: Build
      run: |
        export ARCH=${{matrix.arch}}

<<<<<<< HEAD
        ./test/generate-dummy-fw.sh

        ./MAKEALL -O build-${{matrix.arch}} \
                -k common/boards/configs/enable_self_test.config \
                -k common/boards/configs/disable_target_tools.config \
                ${{matrix.defconfig}}
=======
        ./MAKEALL -O build-${{matrix.arch}} -k test/kconfig/enable_self_test.kconf \
                -k test/kconfig/disable_target_tools.kconf ${{matrix.defconfig}}
>>>>>>> adde7a03

        if [ ${{matrix.arch}} = "riscv" ]; then
          cp /usr/share/qemu/opensbi-riscv32-generic-fw_dynamic.bin build-${{matrix.arch}}
        fi
    - name: labgrid-pytest
      run: |
        export KBUILD_OUTPUT=build-${{matrix.arch}}

        for i in ${{matrix.lgenv}}; do
          grep -wqe QEMUDriver: "$i" || continue

          cfg=$(basename $i .yaml)
          echo "Testing $cfg"
          labgrid-pytest --lg-env $i test/py --verbosity=1 \
          --junitxml=$cfg.tests.xml --lg-log=log/$cfg
        done

    - name: Publish Test Results
      uses: EnricoMi/publish-unit-test-result-action@v2
      if: always()
      with:
        files: ./*.tests.xml

    - name: Publish Labgrid Log Results
      uses: actions/upload-artifact@v3
      if: always()
      with:
        name: Console Logs
        path: log/
        if-no-files-found: error<|MERGE_RESOLUTION|>--- conflicted
+++ resolved
@@ -55,17 +55,10 @@
       run: |
         export ARCH=${{matrix.arch}}
 
-<<<<<<< HEAD
-        ./test/generate-dummy-fw.sh
-
         ./MAKEALL -O build-${{matrix.arch}} \
                 -k common/boards/configs/enable_self_test.config \
                 -k common/boards/configs/disable_target_tools.config \
                 ${{matrix.defconfig}}
-=======
-        ./MAKEALL -O build-${{matrix.arch}} -k test/kconfig/enable_self_test.kconf \
-                -k test/kconfig/disable_target_tools.kconf ${{matrix.defconfig}}
->>>>>>> adde7a03
 
         if [ ${{matrix.arch}} = "riscv" ]; then
           cp /usr/share/qemu/opensbi-riscv32-generic-fw_dynamic.bin build-${{matrix.arch}}

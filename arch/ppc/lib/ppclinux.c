--- conflicted
+++ resolved
@@ -10,29 +10,15 @@
 #include <errno.h>
 #include <fs.h>
 
-<<<<<<< HEAD
-#ifdef CONFIG_OF_FLAT_TREE
-#include <ft_build.h>
-#endif
-extern bd_t *bd;
-
-=======
->>>>>>> 52fac4b1
 static int do_bootm_linux(struct image_data *data)
 {
 	void	(*kernel)(void *, void *, unsigned long,
 			unsigned long, unsigned long);
-<<<<<<< HEAD
-	struct image_header *os_header = &data->os->header;
-
-	kernel = (void *)image_get_ep(os_header);
-=======
 
 	if (!data->os_res)
 		return -EINVAL;
 
 	kernel = (void *)(data->os_address + data->os_entry);
->>>>>>> 52fac4b1
 
 	/*
 	 * Linux Kernel Parameters (passing device tree):

--- conflicted
+++ resolved
@@ -349,7 +349,15 @@
 	return -EIO;
 }
 
-<<<<<<< HEAD
+int mci_set_blockcount(struct mci *mci, unsigned int cmdarg)
+{
+	struct mci_cmd cmd = {};
+
+	mci_setup_cmd(&cmd, MMC_CMD_SET_BLOCK_COUNT, cmdarg, MMC_RSP_R1);
+
+	return mci_send_cmd(mci, &cmd, NULL);
+}
+
 /**
  * Read one or several block(s) of data from the card
  * @param mci MCI instance
@@ -359,19 +367,6 @@
  */
 static int mci_block_read(struct mci *mci, void *dst, int blocknum,
 			  int blocks)
-=======
-int mci_set_blockcount(struct mci *mci, unsigned int cmdarg)
-{
-	struct mci_cmd cmd = {};
-
-	mci_setup_cmd(&cmd, MMC_CMD_SET_BLOCK_COUNT, cmdarg, MMC_RSP_R1);
-
-	return mci_send_cmd(mci, &cmd, NULL);
-}
-
-static int mci_do_block_op(struct mci *mci, const void *src, void *dst, int blocknum,
-		int blocks)
->>>>>>> 03280f1d
 {
 	struct mci_cmd cmd = {};
 	struct mci_data data;
@@ -670,15 +665,10 @@
 	part->part_cfg = part_cfg;
 	part->idx = idx;
 
-<<<<<<< HEAD
 	if (area_type == MMC_BLK_DATA_AREA_MAIN)
-=======
-	if (area_type == MMC_BLK_DATA_AREA_RPMB)
+		cdev_set_of_node(&part->blk.cdev, mci->host->hw_dev->of_node);
+	else if (area_type == MMC_BLK_DATA_AREA_RPMB)
 		mci->rpmb_part = part;
-
-	if (area_type == MMC_BLK_DATA_AREA_MAIN) {
->>>>>>> 03280f1d
-		cdev_set_of_node(&part->blk.cdev, mci->host->hw_dev->of_node);
 
 	mci->nr_parts++;
 }

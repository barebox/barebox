#ifndef __ASM_ARCH_LINUX_H
#define __ASM_ARCH_LINUX_H

<<<<<<< HEAD
struct device_d;

int sandbox_add_device(struct device_d *dev);
=======
struct fb_bitfield;

>>>>>>> 9d73b518
int linux_register_device(const char *name, void *start, void *end);
int tap_alloc(char *dev);
uint64_t linux_get_time(void);
int linux_read(int fd, void *buf, size_t count);
int linux_read_nonblock(int fd, void *buf, size_t count);
ssize_t linux_write(int fd, const void *buf, size_t count);
off_t linux_lseek(int fildes, off_t offset);
int linux_tstc(int fd);

int linux_execve(const char * filename, char *const argv[], char *const envp[]);

int barebox_register_console(char *name_template, int stdinfd, int stdoutfd);

struct linux_console_data {
	int stdinfd;
	int stdoutfd;
	unsigned int flags;
};

extern int sdl_xres;
extern int sdl_yres;
int sdl_init(void);
void sdl_close(void);
int sdl_open(int xres, int yres, int bpp, void* buf);
void sdl_stop_timer(void);
void sdl_start_timer(void);
void sdl_get_bitfield_rgba(struct fb_bitfield *r, struct fb_bitfield *g,
			    struct fb_bitfield *b, struct fb_bitfield *a);
void sdl_setpixel(int x, int y, uint8_t r, uint8_t g, uint8_t b, uint8_t a);

#endif /* __ASM_ARCH_LINUX_H */<|MERGE_RESOLUTION|>--- conflicted
+++ resolved
@@ -1,14 +1,12 @@
 #ifndef __ASM_ARCH_LINUX_H
 #define __ASM_ARCH_LINUX_H
 
-<<<<<<< HEAD
 struct device_d;
 
 int sandbox_add_device(struct device_d *dev);
-=======
+
 struct fb_bitfield;
 
->>>>>>> 9d73b518
 int linux_register_device(const char *name, void *start, void *end);
 int tap_alloc(char *dev);
 uint64_t linux_get_time(void);

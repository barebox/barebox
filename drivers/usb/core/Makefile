<<<<<<< HEAD

obj-$(CONFIG_USB_HOST) += usb.o
obj-$(CONFIG_USB) += common.o
=======
obj-$(CONFIG_USB_HOST) += usb.o hub.o
>>>>>>> 92466472
obj-$(CONFIG_OFDEVICE) += of.o<|MERGE_RESOLUTION|>--- conflicted
+++ resolved
@@ -1,8 +1,3 @@
-<<<<<<< HEAD
-
-obj-$(CONFIG_USB_HOST) += usb.o
+obj-$(CONFIG_USB_HOST) += usb.o hub.o
 obj-$(CONFIG_USB) += common.o
-=======
-obj-$(CONFIG_USB_HOST) += usb.o hub.o
->>>>>>> 92466472
 obj-$(CONFIG_OFDEVICE) += of.o
--- conflicted
+++ resolved
@@ -2317,8 +2317,6 @@
 	help
 	  keystore provides access to the barebox keystore.
 
-<<<<<<< HEAD
-=======
 config CMD_KEYS
 	depends on CRYPTO_BUILTIN_KEYS
 	bool
@@ -2326,7 +2324,6 @@
 	help
 	  The keys command provides information about builtin public keys
 
->>>>>>> 20ef76df
 config CMD_LOGIN
 	tristate
 	select PASSWORD

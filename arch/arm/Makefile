
CPPFLAGS	+= -D__ARM__ -fno-strict-aliasing
# Explicitly specifiy 32-bit ARM ISA since toolchain default can be -mthumb:
CPPFLAGS	+=$(call cc-option,-marm,)

ifeq ($(CONFIG_CPU_BIG_ENDIAN),y)
CPPFLAGS	+= -mbig-endian
AS		+= -EB
LD		+= -EB
else
CPPFLAGS	+= -mlittle-endian
AS		+= -EL
LD		+= -EL
endif

comma = ,

# This selects which instruction set is used.
# Note that GCC does not numerically define an architecture version
# macro, but instead defines a whole series of macros which makes
# testing for a specific architecture or later rather impossible.
arch-$(CONFIG_CPU_32v7)		:=-D__LINUX_ARM_ARCH__=7 $(call cc-option,-march=armv7-a,-march=armv5t -Wa$(comma)-march=armv7-a)
arch-$(CONFIG_CPU_32v6)            :=-D__LINUX_ARM_ARCH__=6 $(call cc-option,-march=armv6,-march=armv5t -Wa$(comma)-march=armv6)
arch-$(CONFIG_CPU_32v5)		:=-D__LINUX_ARM_ARCH__=5 $(call cc-option,-march=armv5te,-march=armv4t)
arch-$(CONFIG_CPU_32v4T)	:=-D__LINUX_ARM_ARCH__=4 -march=armv4t

# This selects how we optimise for the processor.
tune-$(CONFIG_CPU_ARM920T)	:=-mtune=arm9tdmi
tune-$(CONFIG_CPU_ARM926T)	:=-mtune=arm9tdmi
tune-$(CONFIG_CPU_XSCALE)	:=$(call cc-option,-mtune=xscale,-mtune=strongarm110) -Wa,-mcpu=xscale

ifeq ($(CONFIG_AEABI),y)
CFLAGS_ABI	:=-mabi=aapcs-linux -mno-thumb-interwork
else
CFLAGS_ABI	:=$(call cc-option,-mapcs-32,-mabi=apcs-gnu) $(call cc-option,-mno-thumb-interwork,)
endif

ifeq ($(CONFIG_ARM_UNWIND),y)
CFLAGS_ABI	+=-funwind-tables
endif

ifeq ($(CONFIG_THUMB2_BAREBOX),y)
AFLAGS_AUTOIT	:=$(call as-option,-Wa$(comma)-mimplicit-it=always,-Wa$(comma)-mauto-it)
AFLAGS_NOWARN	:=$(call as-option,-Wa$(comma)-mno-warn-deprecated,-Wa$(comma)-W)
CFLAGS_THUMB2	:=-mthumb $(AFLAGS_AUTOIT) $(AFLAGS_NOWARN)
AFLAGS_THUMB2	:=$(CFLAGS_THUMB2) -Wa$(comma)-mthumb
endif

CPPFLAGS += $(CFLAGS_ABI) $(arch-y) $(tune-y) -msoft-float $(CFLAGS_THUMB2)
AFLAGS   += -include asm/unified.h -msoft-float $(AFLAGS_THUMB2)

# Machine directory name.  This list is sorted alphanumerically
# by CONFIG_* macro name.
machine-$(CONFIG_ARCH_AT91)		:= at91
<<<<<<< HEAD
machine-$(CONFIG_ARCH_BCM2835)		:= bcm2835
=======
machine-$(CONFIG_ARCH_CLPS711X)		:= clps711x
>>>>>>> 27794047
machine-$(CONFIG_ARCH_EP93XX)		:= ep93xx
machine-$(CONFIG_ARCH_IMX)		:= imx
machine-$(CONFIG_ARCH_MXS)		:= mxs
machine-$(CONFIG_ARCH_NOMADIK)		:= nomadik
machine-$(CONFIG_ARCH_NETX)		:= netx
machine-$(CONFIG_ARCH_OMAP)		:= omap
machine-$(CONFIG_ARCH_PXA)		:= pxa
machine-$(CONFIG_ARCH_SAMSUNG)		:= samsung
machine-$(CONFIG_ARCH_VERSATILE)	:= versatile
machine-$(CONFIG_ARCH_TEGRA)		:= tegra

# Board directory name.  This list is sorted alphanumerically
# by CONFIG_* macro name.
board-$(CONFIG_MACH_A9M2410)			:= a9m2410
board-$(CONFIG_MACH_A9M2440)			:= a9m2440
board-$(CONFIG_MACH_AT91RM9200EK)		:= at91rm9200ek
board-$(CONFIG_MACH_AT91SAM9260EK)		:= at91sam9260ek
board-$(CONFIG_MACH_AT91SAM9261EK)		:= at91sam9261ek
board-$(CONFIG_MACH_AT91SAM9263EK)		:= at91sam9263ek
board-$(CONFIG_MACH_AT91SAM9G10EK)		:= at91sam9261ek
board-$(CONFIG_MACH_AT91SAM9G20EK)		:= at91sam9260ek
board-$(CONFIG_MACH_AT91SAM9X5EK)		:= at91sam9x5ek
board-$(CONFIG_MACH_AT91SAM9M10G45EK)		:= at91sam9m10g45ek
board-$(CONFIG_MACH_CLEP7212)			:= clep7212
board-$(CONFIG_MACH_DSS11)			:= dss11
board-$(CONFIG_MACH_EDB9301)			:= edb93xx
board-$(CONFIG_MACH_EDB9302)			:= edb93xx
board-$(CONFIG_MACH_EDB9302A)			:= edb93xx
board-$(CONFIG_MACH_EDB9307)			:= edb93xx
board-$(CONFIG_MACH_EDB9307A)			:= edb93xx
board-$(CONFIG_MACH_EDB93012)			:= edb93xx
board-$(CONFIG_MACH_EDB9315)			:= edb93xx
board-$(CONFIG_MACH_EDB9315A)			:= edb93xx
board-$(CONFIG_MACH_EUKREA_CPUIMX25)		:= eukrea_cpuimx25
board-$(CONFIG_MACH_EUKREA_CPUIMX27)		:= eukrea_cpuimx27
board-$(CONFIG_MACH_EUKREA_CPUIMX35)		:= eukrea_cpuimx35
board-$(CONFIG_MACH_EUKREA_CPUIMX51SD)		:= eukrea_cpuimx51
board-$(CONFIG_MACH_FREESCALE_MX25_3STACK)	:= freescale-mx25-3-stack
board-$(CONFIG_MACH_FREESCALE_MX35_3STACK)	:= freescale-mx35-3-stack
board-$(CONFIG_MACH_IMX21ADS)			:= imx21ads
board-$(CONFIG_MACH_IMX27ADS)			:= imx27ads
board-$(CONFIG_MACH_IMX233_OLINUXINO)	:= imx233-olinuxino
board-$(CONFIG_MACH_MIOA701)			:= mioa701
board-$(CONFIG_MACH_MMCCPU)			:= mmccpu
board-$(CONFIG_MACH_NOMADIK_8815NHK)		:= nhk8815
board-$(CONFIG_MACH_NXDB500)			:= netx
board-$(CONFIG_MACH_OMAP343xSDP)		:= omap343xdsp
board-$(CONFIG_MACH_BEAGLE)			:= beagle
board-$(CONFIG_MACH_OMAP3EVM)			:= omap3evm
board-$(CONFIG_MACH_PANDA)			:= panda
board-$(CONFIG_MACH_PCM049)			:= pcm049
board-$(CONFIG_MACH_PCA100)			:= phycard-i.MX27
board-$(CONFIG_MACH_PCAAL1)			:= phycard-a-l1
board-$(CONFIG_MACH_PCAAXL2)			:= phycard-a-xl2
board-$(CONFIG_MACH_PCM027)			:= pcm027
board-$(CONFIG_MACH_PCM037)			:= pcm037
board-$(CONFIG_MACH_PCM038)			:= pcm038
board-$(CONFIG_MACH_PCM043)			:= pcm043
board-$(CONFIG_MACH_PM9261)			:= pm9261
board-$(CONFIG_MACH_PM9263)			:= pm9263
board-$(CONFIG_MACH_PM9G45)			:= pm9g45
board-$(CONFIG_MACH_RPI)			:= raspberry-pi
board-$(CONFIG_MACH_SCB9328)			:= scb9328
board-$(CONFIG_MACH_NESO)			:= guf-neso
board-$(CONFIG_MACH_MX23EVK)			:= freescale-mx23-evk
board-$(CONFIG_MACH_CHUMBY)			:= chumby_falconwing
board-$(CONFIG_MACH_TX28)			:= karo-tx28
board-$(CONFIG_MACH_MX28EVK)			:= freescale-mx28-evk
board-$(CONFIG_MACH_CFA10036)			:= crystalfontz-cfa10036
board-$(CONFIG_MACH_FREESCALE_MX51_PDK)		:= freescale-mx51-pdk
board-$(CONFIG_MACH_FREESCALE_MX53_LOCO)	:= freescale-mx53-loco
board-$(CONFIG_MACH_FREESCALE_MX53_SMD)		:= freescale-mx53-smd
board-$(CONFIG_MACH_GUF_CUPID)			:= guf-cupid
board-$(CONFIG_MACH_MINI2440)			:= friendlyarm-mini2440
board-$(CONFIG_MACH_MINI6410)			:= friendlyarm-mini6410
board-$(CONFIG_MACH_TINY6410)			:= friendlyarm-tiny6410
board-$(CONFIG_MACH_QIL_A9260)			:= qil-a9260
board-$(CONFIG_MACH_TNY_A9260)			:= tny-a926x
board-$(CONFIG_MACH_TNY_A9263)			:= tny-a926x
board-$(CONFIG_MACH_TNY_A9G20)			:= tny-a926x
board-$(CONFIG_MACH_USB_A9260)			:= usb-a926x
board-$(CONFIG_MACH_USB_A9263)			:= usb-a926x
board-$(CONFIG_MACH_USB_A9G20)			:= usb-a926x
board-$(CONFIG_MACH_VERSATILEPB)		:= versatile
board-$(CONFIG_MACH_TX25)			:= karo-tx25
board-$(CONFIG_MACH_TQMA53)			:= tqma53
board-$(CONFIG_MACH_TX51)			:= karo-tx51
board-$(CONFIG_MACH_MX6Q_ARM2)			:= freescale-mx6-arm2
board-$(CONFIG_MACH_TOSHIBA_AC100)		:= toshiba-ac100
board-$(CONFIG_MACH_CCMX51)			:= ccxmx51
board-$(CONFIG_MACH_TINY210)			:= friendlyarm-tiny210
board-$(CONFIG_MACH_SABRELITE)			:= freescale-mx6-sabrelite
board-$(CONFIG_MACH_TX53)			:= karo-tx53

machdirs := $(patsubst %,arch/arm/mach-%/,$(machine-y))

ifeq ($(KBUILD_SRC),)
CPPFLAGS += $(patsubst %,-I%include,$(machdirs))
else
CPPFLAGS += $(patsubst %,-I$(srctree)/%include,$(machdirs))
endif

TEXT_BASE = $(CONFIG_TEXT_BASE)

CPPFLAGS += -DTEXT_BASE=$(TEXT_BASE)

ifndef CONFIG_MODULES
# Add cleanup flags
CPPFLAGS += -fdata-sections -ffunction-sections
LDFLAGS_barebox += -static --gc-sections
endif

ifdef CONFIG_IMAGE_COMPRESSION
KBUILD_BINARY := arch/arm/pbl/zbarebox.bin
KBUILD_TARGET := zbarebox.bin
$(KBUILD_BINARY): $(KBUILD_TARGET)
else
KBUILD_BINARY := barebox.bin
KBUILD_TARGET := barebox.bin
endif

barebox.netx: $(KBUILD_BINARY)
	$(Q)scripts/gen_netx_image -i $< -o barebox.netx		\
		--sdramctrl=$(CONFIG_NETX_SDRAM_CTRL)			\
		--sdramtimctrl=$(CONFIG_NETX_SDRAM_TIMING_CTRL)		\
		--memctrl=$(CONFIG_NETX_MEM_CTRL)			\
		--entrypoint=$(CONFIG_TEXT_BASE)			\
		--cookie=$(CONFIG_NETX_COOKIE);

ifeq ($(machine-y),netx)
KBUILD_TARGET := barebox.netx
KBUILD_IMAGE := barebox.netx
endif

barebox.s5p: $(KBUILD_BINARY)
	$(Q)scripts/s5p_cksum $< barebox.s5p

ifeq ($(CONFIG_ARCH_S5PCxx),y)
KBUILD_TARGET := barebox.s5p
KBUILD_IMAGE := barebox.s5p
endif

quiet_cmd_mlo ?= IFT     $@
	cmd_mlo ?= scripts/omap_signGP $< $(TEXT_BASE) 1; \
		     test -e $<.ift && mv $<.ift MLO

MLO: $(KBUILD_BINARY)
	$(call if_changed,mlo)

ifeq ($(CONFIG_OMAP_BUILD_IFT),y)
KBUILD_TARGET := MLO
KBUILD_IMAGE := MLO
endif

quiet_cmd_davinci_ubl_image = UBL-IMG $@
      cmd_davinci_ubl_image = set -e; \
	 scripts/mkublheader $< > $@; \
	 cat $< >> $@

barebox.ubl: $(KBUILD_BINARY) FORCE
	$(call if_changed,davinci_ubl_image)

ifeq ($(CONFIG_ARCH_DAVINCI),y)
KBUILD_TARGET := barebox.ubl
KBUILD_IMAGE := barebox.ubl
endif

quiet_cmd_am35xx_spi_image = SPI-IMG $@
      cmd_am35xx_spi_image = scripts/mk-am35xx-spi-image $< > $@

barebox.spi: $(KBUILD_BINARY) FORCE
	$(call if_changed,am35xx_spi_image)

ifeq ($(CONFIG_OMAP_BUILD_SPI),y)
KBUILD_TARGET := barebox.spi
KBUILD_IMAGE := barebox.spi
endif

pbl := arch/arm/pbl
zbarebox.S zbarebox.bin zbarebox: barebox.bin
	$(Q)$(MAKE) $(build)=$(pbl) $(pbl)/$@

archclean:
	$(MAKE) $(clean)=$(pbl)

KBUILD_IMAGE ?= $(KBUILD_BINARY)

archprepare: maketools
maketools:
	$(Q)$(MAKE) $(build)=arch/arm/tools include/generated/mach-types.h

PHONY += maketools

ifneq ($(board-y),)
BOARD := arch/arm/boards/$(board-y)/
else
BOARD :=
endif

ifneq ($(machine-y),)
MACH := arch/arm/mach-$(machine-y)/
else
MACH :=
endif

common-y += $(BOARD) $(MACH)
common-y += arch/arm/lib/ arch/arm/cpu/

lds-y	:= arch/arm/lib/barebox.lds

CLEAN_FILES += include/generated/mach-types.h arch/arm/lib/barebox.lds barebox-flash-image<|MERGE_RESOLUTION|>--- conflicted
+++ resolved
@@ -52,11 +52,8 @@
 # Machine directory name.  This list is sorted alphanumerically
 # by CONFIG_* macro name.
 machine-$(CONFIG_ARCH_AT91)		:= at91
-<<<<<<< HEAD
 machine-$(CONFIG_ARCH_BCM2835)		:= bcm2835
-=======
 machine-$(CONFIG_ARCH_CLPS711X)		:= clps711x
->>>>>>> 27794047
 machine-$(CONFIG_ARCH_EP93XX)		:= ep93xx
 machine-$(CONFIG_ARCH_IMX)		:= imx
 machine-$(CONFIG_ARCH_MXS)		:= mxs

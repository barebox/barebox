--- conflicted
+++ resolved
@@ -28,15 +28,11 @@
 #include <mach/imx31-regs.h>
 #include <mach/imx35-regs.h>
 
-<<<<<<< HEAD
 #define BARE_INIT_FUNCTION(name)  \
 	__section(.text_bare_init_##name) \
 		name
 
-static void __bare_init noinline imx_nandboot_wait_op_done(void *regs)
-=======
 static void __bare_init noinline imx_nandboot_wait_op_done(void __iomem *regs)
->>>>>>> f986b957
 {
 	u32 r;
 

/*
 * Copyright (C) 2013 Sascha Hauer <s.hauer@pengutronix.de>
 *
 * This program is free software; you can redistribute it and/or
 * modify it under the terms of the GNU General Public License as
 * published by the Free Software Foundation; either version 2 of
 * the License, or (at your option) any later version.
 *
 * This program is distributed in the hope that it will be useful,
 * but WITHOUT ANY WARRANTY; without even the implied warranty of
 * MERCHANTABILITY or FITNESS FOR A PARTICULAR PURPOSE.  See the
 * GNU General Public License for more details.
 *
 */
#include <common.h>
#include <sizes.h>
#include <io.h>
#include <debug_ll.h>
#include <asm/sections.h>
#include <asm/mmu.h>
#include <asm/barebox-arm-head.h>
#include <asm/barebox-arm.h>
#include <mach/imx6-mmdc.h>

static void sdram_init(void)
{
	writel(0x0, 0x021b0000);
	writel(0xffffffff, 0x020c4068);
	writel(0xffffffff, 0x020c406c);
	writel(0xffffffff, 0x020c4070);
	writel(0xffffffff, 0x020c4074);
	writel(0xffffffff, 0x020c4078);
	writel(0xffffffff, 0x020c407c);
	writel(0xffffffff, 0x020c4080);
	writel(0xffffffff, 0x020c4084);
	writel(0x000C0000, 0x020e0798);
	writel(0x00000000, 0x020e0758);
	writel(0x00000030, 0x020e0588);
	writel(0x00000030, 0x020e0594);
	writel(0x00000030, 0x020e056c);
	writel(0x00000030, 0x020e0578);
	writel(0x00000030, 0x020e074c);
	writel(0x00000030, 0x020e057c);
	writel(0x00000000, 0x020e058c);
	writel(0x00000030, 0x020e059c);
	writel(0x00000030, 0x020e05a0);
	writel(0x00000030, 0x020e078c);
	writel(0x00020000, 0x020e0750);
	writel(0x00000038, 0x020e05a8);
	writel(0x00000038, 0x020e05b0);
	writel(0x00000038, 0x020e0524);
	writel(0x00000038, 0x020e051c);
	writel(0x00000038, 0x020e0518);
	writel(0x00000038, 0x020e050c);
	writel(0x00000038, 0x020e05b8);
	writel(0x00000038, 0x020e05c0);
	writel(0x00020000, 0x020e0774);
	writel(0x00000030, 0x020e0784);
	writel(0x00000030, 0x020e0788);
	writel(0x00000030, 0x020e0794);
	writel(0x00000030, 0x020e079c);
	writel(0x00000030, 0x020e07a0);
	writel(0x00000030, 0x020e07a4);
	writel(0x00000030, 0x020e07a8);
	writel(0x00000030, 0x020e0748);
	writel(0x00000030, 0x020e05ac);
	writel(0x00000030, 0x020e05b4);
	writel(0x00000030, 0x020e0528);
	writel(0x00000030, 0x020e0520);
	writel(0x00000030, 0x020e0514);
	writel(0x00000030, 0x020e0510);
	writel(0x00000030, 0x020e05bc);
	writel(0x00000030, 0x020e05c4);
	writel(0xa1390003, 0x021b0800);
	writel(0x0059005C, 0x021b080c);
	writel(0x00590056, 0x021b0810);
	writel(0x002E0049, 0x021b480c);
	writel(0x001B0033, 0x021b4810);
	writel(0x434F035B, 0x021b083c);
	writel(0x033F033F, 0x021b0840);
	writel(0x4337033D, 0x021b483c);
	writel(0x03210275, 0x021b4840);
	writel(0x4C454344, 0x021b0848);
	writel(0x463F3E4A, 0x021b4848);
	writel(0x46314742, 0x021b0850);
	writel(0x4D2A4B39, 0x021b4850);
	writel(0x33333333, 0x021b081c);
	writel(0x33333333, 0x021b0820);
	writel(0x33333333, 0x021b0824);
	writel(0x33333333, 0x021b0828);
	writel(0x33333333, 0x021b481c);
	writel(0x33333333, 0x021b4820);
	writel(0x33333333, 0x021b4824);
	writel(0x33333333, 0x021b4828);
	writel(0x00000800, 0x021b08b8);
	writel(0x00000800, 0x021b48b8);
	writel(0x00020036, 0x021b0004);
	writel(0x09555050, 0x021b0008);
	writel(0x8A8F7934, 0x021b000c);
	writel(0xDB568E65, 0x021b0010);
	writel(0x01FF00DB, 0x021b0014);
	writel(0x00000740, 0x021b0018);
	writel(0x00008000, 0x021b001c);
	writel(0x000026d2, 0x021b002c);
	writel(0x008F0E21, 0x021b0030);
	writel(0x00000047, 0x021b0040);
	writel(0x11420000, 0x021b0400);
	writel(0x11420000, 0x021b4400);
	writel(0x841A0000, 0x021b0000);
	writel(0x04108032, 0x021b001c);
	writel(0x00008033, 0x021b001c);
	writel(0x00048031, 0x021b001c);
	writel(0x09308030, 0x021b001c);
	writel(0x04008040, 0x021b001c);
	writel(0x0410803A, 0x021b001c);
	writel(0x0000803B, 0x021b001c);
	writel(0x00048039, 0x021b001c);
	writel(0x09308038, 0x021b001c);
	writel(0x04008048, 0x021b001c);
	writel(0x00005800, 0x021b0020);
	writel(0x00011117, 0x021b0818);
	writel(0x00011117, 0x021b4818);
	writel(0x00025576, 0x021b0004);
	writel(0x00011006, 0x021b0404);
	writel(0x00000000, 0x021b001c);

	/* Enable UART for lowlevel debugging purposes. Can be removed later */
	writel(0x4, 0x020e00bc);
	writel(0x4, 0x020e00c0);
	writel(0x1, 0x020e0928);
	writel(0x00000000, 0x021e8080);
	writel(0x00004027, 0x021e8084);
	writel(0x00000704, 0x021e8088);
	writel(0x00000a81, 0x021e8090);
	writel(0x0000002b, 0x021e809c);
	writel(0x00013880, 0x021e80b0);
	writel(0x0000047f, 0x021e80a4);
	writel(0x0000c34f, 0x021e80a8);
	writel(0x00000001, 0x021e8080);
	putc_ll('>');
}

<<<<<<< HEAD
extern char __dtb_imx6q_dmo_realq7_start[];
extern char __dtb_imx6q_dmo_realq7_end[];
=======
extern char __dtb_imx6q_dmo_edmqmx6_start[];
>>>>>>> cc66cf10

ENTRY_FUNCTION(start_imx6_realq7, r0, r1, r2)
{
	unsigned long fdt, sdram = 0x10000000;

	arm_cpu_lowlevel_init();

	arm_setup_stack(0x00940000 - 8);

	fdt = (unsigned long)__dtb_imx6q_dmo_realq7_start - get_runtime_offset();

	if (get_pc() < 0x10000000) {
		sdram_init();

		mmdc_do_write_level_calibration();
		mmdc_do_dqs_calibration();

<<<<<<< HEAD
		/*
		 * Copy the devicetree blob to sdram so that the barebox code finds it
		 * inside valid SDRAM instead of SRAM.
		 */
		memcpy((void *)sdram, (void *)fdt,
				__dtb_imx6q_dmo_realq7_end -
				__dtb_imx6q_dmo_realq7_start);
		fdt = sdram;
	}
=======
	fdt = (uint32_t)__dtb_imx6q_dmo_edmqmx6_start - get_runtime_offset();
>>>>>>> cc66cf10

	barebox_arm_entry(sdram, SZ_2G, fdt);
}<|MERGE_RESOLUTION|>--- conflicted
+++ resolved
@@ -140,12 +140,8 @@
 	putc_ll('>');
 }
 
-<<<<<<< HEAD
-extern char __dtb_imx6q_dmo_realq7_start[];
-extern char __dtb_imx6q_dmo_realq7_end[];
-=======
 extern char __dtb_imx6q_dmo_edmqmx6_start[];
->>>>>>> cc66cf10
+extern char __dtb_imx6q_dmo_edmqmx6_end[];
 
 ENTRY_FUNCTION(start_imx6_realq7, r0, r1, r2)
 {
@@ -155,7 +151,7 @@
 
 	arm_setup_stack(0x00940000 - 8);
 
-	fdt = (unsigned long)__dtb_imx6q_dmo_realq7_start - get_runtime_offset();
+	fdt = (unsigned long)__dtb_imx6q_dmo_edmqmx6_start - get_runtime_offset();
 
 	if (get_pc() < 0x10000000) {
 		sdram_init();
@@ -163,19 +159,15 @@
 		mmdc_do_write_level_calibration();
 		mmdc_do_dqs_calibration();
 
-<<<<<<< HEAD
 		/*
 		 * Copy the devicetree blob to sdram so that the barebox code finds it
 		 * inside valid SDRAM instead of SRAM.
 		 */
 		memcpy((void *)sdram, (void *)fdt,
-				__dtb_imx6q_dmo_realq7_end -
-				__dtb_imx6q_dmo_realq7_start);
+				__dtb_imx6q_dmo_edmqmx6_start -
+				__dtb_imx6q_dmo_edmqmx6_end);
 		fdt = sdram;
 	}
-=======
-	fdt = (uint32_t)__dtb_imx6q_dmo_edmqmx6_start - get_runtime_offset();
->>>>>>> cc66cf10
 
 	barebox_arm_entry(sdram, SZ_2G, fdt);
 }
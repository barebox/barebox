--- conflicted
+++ resolved
@@ -79,12 +79,11 @@
 	select MEMTEST
 	depends on MMU
 
-<<<<<<< HEAD
 config SELFTEST_DIGEST
 	bool "Digest selftest"
 	depends on DIGEST
 	select PRINTF_HEXSTR
-=======
+
 config SELFTEST_STRING
 	bool "String library selftest"
 	select VERSION_CMP
@@ -97,6 +96,5 @@
 	bool "Regulator selftest"
 	depends on REGULATOR && OFDEVICE
 	select OF_OVERLAY
->>>>>>> b1185e4a
 
 endif
menuconfig VIDEO
	bool "Video drivers"
	help
	  Add support for framebuffer and splash screens

if VIDEO

<<<<<<< HEAD
config FRAMEBUFFER_CONSOLE
	bool
	select IMAGE_RENDERER
	select FONTS
	prompt "framebuffer console support"
=======
config VIDEO_VPL
	bool
>>>>>>> 427d6373

config DRIVER_VIDEO_ATMEL
	bool "Atmel LCDC framebuffer driver"
	depends on ARCH_AT91

config DRIVER_VIDEO_ATMEL_HLCD
	bool "Atmel HLCDC framebuffer driver"
	depends on ARCH_AT91

config DRIVER_VIDEO_IMX
	bool "i.MX framebuffer driver"
	depends on ARCH_IMX1 || ARCH_IMX21 || ARCH_IMX25 || ARCH_IMX27

config IMXFB_DRIVER_VIDEO_IMX_OVERLAY
	bool "i.MX framebuffer overlay support"
	depends on DRIVER_VIDEO_IMX && (ARCH_IMX27 || ARCH_IMX25 || ARCH_IMX21)

config DRIVER_VIDEO_IMX_IPU
	bool "i.MX31/35 framebuffer driver"
	depends on ARCH_IMX35 || ARCH_IMX31
	help
	  Add support for the IPU framebuffer device found on
	  i.MX31 and i.MX35 CPUs.

config DRIVER_VIDEO_IMX_IPU_OVERLAY
	bool "i.MX31/35 framebuffer overlay support"
	depends on DRIVER_VIDEO_IMX_IPU && (ARCH_IMX35 || ARCH_IMX31)

config DRIVER_VIDEO_STM
	bool "i.MX23/28 framebuffer driver"
	depends on ARCH_MXS
	help
	  Say 'Y' here to enable framebuffer and splash screen support for
	  i.MX23 and i.MX28 based systems.

config DRIVER_VIDEO_S3C24XX
	bool "S3C244x framebuffer driver"
	depends on ARCH_S3C24xx
	help
	  Add support for the S3C244x LCD controller.

config DRIVER_VIDEO_OMAP
	bool "OMAP framebuffer driver"
	depends on ARCH_OMAP4
	help
	  Add support for OMAP Display Controller. Currently this
	  driver only supports OMAP4 SoCs in DISPC parallel mode on
	  LCD2 (MIPI DPI).

if DRIVER_VIDEO_S3C24XX

config DRIVER_VIDEO_S3C_VERBOSE
	bool "S3C244x verbose framebuffer info"

endif

config DRIVER_VIDEO_SDL
	bool "SDL framebuffer driver"
	depends on SANDBOX

config DRIVER_VIDEO_PXA
	bool "PXA27x framebuffer driver"
	depends on ARCH_PXA27X
	help
	  Add support for the frame buffer device found on the PXA270
	  CPU.

config DRIVER_VIDEO_BCM2835
	bool "BCM2835 framebuffer driver"
	depends on ARCH_BCM2835
	help
	  Add support for the BCM2835/VideoCore frame buffer device.

source drivers/video/imx-ipu-v3/Kconfig

config DRIVER_VIDEO_SIMPLEFB
	bool "Simple framebuffer support"
	depends on OFTREE
	help
	  Add support for setting up the kernel's simple framebuffer driver
	  based on the active barebox framebuffer.

config DRIVER_VIDEO_EDID
	depends on I2C
	bool "Add EDID support"
	help
	  This enabled support for reading and parsing EDID data from an attached
	  monitor.

config DRIVER_VIDEO_BACKLIGHT
	bool "Add backlight support"
	help
	  Enable this for backlight support.

config DRIVER_VIDEO_BACKLIGHT_PWM
	bool "PWM backlight support"
	depends on PWM && GPIOLIB
	depends on DRIVER_VIDEO_BACKLIGHT
	help
	  Enable this to get support for backlight devices driven by a PWM.

comment "Video encoder chips"

config DRIVER_VIDEO_MTL017
	bool "MTL017 LVDS encoder"
	select VIDEO_VPL
	help
	  The MTL017 is a parallel to lvds video encoder chip found on the
	  Efika MX Smartbook.

config DRIVER_VIDEO_SIMPLE_PANEL
	bool "Simple panel support"
	select VIDEO_VPL
	help
	  This enabled support for simple panels, i.e. panels which consist of
	  a mode definition and enable gpios in the devicetree. Unlike the
	  Linux Kernel implementation this one is able to understand display-timings
	  nodes so that it's not necessary to keep a list of all known displays
	  with their corresponding timings in barebox.
endif<|MERGE_RESOLUTION|>--- conflicted
+++ resolved
@@ -5,16 +5,14 @@
 
 if VIDEO
 
-<<<<<<< HEAD
 config FRAMEBUFFER_CONSOLE
 	bool
 	select IMAGE_RENDERER
 	select FONTS
 	prompt "framebuffer console support"
-=======
+
 config VIDEO_VPL
 	bool
->>>>>>> 427d6373
 
 config DRIVER_VIDEO_ATMEL
 	bool "Atmel LCDC framebuffer driver"

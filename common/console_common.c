--- conflicted
+++ resolved
@@ -169,7 +169,19 @@
 }
 EXPORT_SYMBOL(fputc);
 
-<<<<<<< HEAD
+struct console_device *console_get_by_dev(struct device_d *dev)
+{
+	struct console_device *cdev;
+
+	for_each_console(cdev) {
+		if (cdev->dev == dev)
+			return cdev;
+	}
+
+	return NULL;
+}
+EXPORT_SYMBOL(console_get_by_dev);
+
 /*
  * @brief returns current used console device
  *
@@ -185,21 +197,9 @@
 	 */
 	for_each_console(cdev) {
 		if ((cdev->f_active & (CONSOLE_STDIN | CONSOLE_STDOUT)))
-=======
-struct console_device *console_get_by_dev(struct device_d *dev)
-{
-	struct console_device *cdev;
-
-	for_each_console(cdev) {
-		if (cdev->dev == dev)
->>>>>>> 7359e285
 			return cdev;
 	}
 
 	return NULL;
 }
-<<<<<<< HEAD
-EXPORT_SYMBOL(console_get_first_active);
-=======
-EXPORT_SYMBOL(console_get_by_dev);
->>>>>>> 7359e285
+EXPORT_SYMBOL(console_get_first_active);
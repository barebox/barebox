--- conflicted
+++ resolved
@@ -44,13 +44,10 @@
 obj-$(CONFIG_SHELL_SIMPLE)	+= parser.o
 obj-$(CONFIG_UIMAGE)		+= image.o uimage.o
 obj-$(CONFIG_MENUTREE)		+= menutree.o
-<<<<<<< HEAD
 obj-$(CONFIG_EFI_GUID)		+= efi-guid.o
 obj-$(CONFIG_EFI_DEVICEPATH)	+= efi-devicepath.o
-=======
 lwl-$(CONFIG_IMD)		+= imd-barebox.o
 obj-$(CONFIG_IMD)		+= imd.o
->>>>>>> 07f93f54
 
 quiet_cmd_pwd_h = PWDH    $@
 ifdef CONFIG_PASSWORD

targets:
  main:
    drivers:
      QEMUDriver:
        qemu_bin: qemu-system-aarch64
        machine: virt,highmem=off
        cpu: cortex-a57
        memory: 1024M
        kernel: barebox-dt-2nd.img
        extra_args: ''
      BareboxDriver:
        prompt: 'barebox@[^:]+:[^ ]+ '
        bootstring: 'commandline:'
      BareboxTestStrategy: {}
    features:
      - virtio-mmio
      - network
<<<<<<< HEAD
      - barebox-state
=======
      - testfs
>>>>>>> 0bd224ad
    runner:
      tuxmake_arch: arm64
images:
  barebox-dt-2nd.img: !template "$LG_BUILDDIR/images/barebox-dt-2nd.img"
imports:
  -  ../strategy.py<|MERGE_RESOLUTION|>--- conflicted
+++ resolved
@@ -15,11 +15,8 @@
     features:
       - virtio-mmio
       - network
-<<<<<<< HEAD
       - barebox-state
-=======
       - testfs
->>>>>>> 0bd224ad
     runner:
       tuxmake_arch: arm64
 images:

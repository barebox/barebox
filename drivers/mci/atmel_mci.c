--- conflicted
+++ resolved
@@ -355,18 +355,9 @@
 	return 0;
 }
 
-<<<<<<< HEAD
-/** init the host interface */
-static int atmci_reset(struct mci_host *mci, struct device_d *mci_dev)
-{
-	int ret;
+static int atmci_card_present(struct mci_host *mci)
+{
 	struct atmel_mci *host = to_mci_host(mci);
-=======
-
-static int mci_card_present(struct mci_host *mci)
-{
-	struct atmel_mci_host *host = to_mci_host(mci);
->>>>>>> 20615ac8
 	struct atmel_mci_platform_data *pd = host->hw_dev->platform_data;
 	int ret;
 
@@ -380,9 +371,9 @@
 }
 
 /** init the host interface */
-static int mci_reset(struct mci_host *mci, struct device_d *mci_dev)
-{
-	struct atmel_mci_host *host = to_mci_host(mci);
+static int atmci_reset(struct mci_host *mci, struct device_d *mci_dev)
+{
+	struct atmel_mci *host = to_mci_host(mci);
 
 	clk_enable(host->clk);
 	atmci_writel(host, ATMCI_DTOR, 0x7f);
@@ -567,16 +558,10 @@
 	}
 
 	host = xzalloc(sizeof(*host));
-<<<<<<< HEAD
 	host->mci.send_cmd = atmci_request;
 	host->mci.set_ios = atmci_set_ios;
 	host->mci.init = atmci_reset;
-=======
-	host->mci.send_cmd = mci_request;
-	host->mci.set_ios = mci_set_ios;
-	host->mci.init = mci_reset;
-	host->mci.card_present = mci_card_present;
->>>>>>> 20615ac8
+	host->mci.card_present = atmci_card_present;
 	host->mci.hw_dev = hw_dev;
 
 	if (pd->bus_width >= 4)

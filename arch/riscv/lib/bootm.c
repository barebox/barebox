// SPDX-License-Identifier: GPL-2.0-only
// SPDX-FileCopyrightText: 2018 Sascha Hauer <s.hauer@pengutronix.de>

#include <common.h>
#include <bootm.h>
#include <asm/system.h>

static int do_bootm_linux(struct image_data *data)
{
	void (*fn)(unsigned long a0, unsigned long dtb, unsigned long a2);
	phys_addr_t devicetree;
<<<<<<< HEAD
	int ret;
=======
	long hartid = riscv_hartid();
>>>>>>> b60bdac8

	fn = booti_load_image(data, &devicetree);
	if (IS_ERR(fn))
		return PTR_ERR(fn);

	if (data->dryrun)
		return 0;

	ret = of_overlay_load_firmware();
	if (ret)
		return ret;

	shutdown_barebox();

	fn(hartid >= 0 ? hartid : 0, devicetree, 0);

	return -EINVAL;
}

static struct image_handler riscv_linux_handler = {
        .name = "RISC-V Linux image",
        .bootm = do_bootm_linux,
        .filetype = filetype_riscv_linux_image,
};

static struct image_handler riscv_fit_handler = {
	.name = "FIT image",
	.bootm = do_bootm_linux,
	.filetype = filetype_oftree,
};

static struct image_handler riscv_barebox_handler = {
        .name = "RISC-V barebox image",
        .bootm = do_bootm_linux,
        .filetype = filetype_riscv_barebox_image,
};

static int riscv_register_image_handler(void)
{
	register_image_handler(&riscv_linux_handler);
	register_image_handler(&riscv_barebox_handler);

	if (IS_ENABLED(CONFIG_FITIMAGE))
		register_image_handler(&riscv_fit_handler);

	return 0;
}
late_initcall(riscv_register_image_handler);<|MERGE_RESOLUTION|>--- conflicted
+++ resolved
@@ -9,11 +9,8 @@
 {
 	void (*fn)(unsigned long a0, unsigned long dtb, unsigned long a2);
 	phys_addr_t devicetree;
-<<<<<<< HEAD
+	long hartid = riscv_hartid();
 	int ret;
-=======
-	long hartid = riscv_hartid();
->>>>>>> b60bdac8
 
 	fn = booti_load_image(data, &devicetree);
 	if (IS_ERR(fn))

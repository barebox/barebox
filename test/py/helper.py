from labgrid.driver import BareboxDriver
import pytest
import os
import re
import shlex
from itertools import filterfalse


def get_config(command):
    """Returns the enabled config options of barebox, either from
    a running instance if supported or by looking into .config
    in the build directory.
    Args:
        command (BareboxDriver): An instance of the BareboxDriver
    Returns:
        list: list of the enabled config options
    """
    assert isinstance(command, BareboxDriver)

    out, err, returncode = command.run("cat /env/data/config")
    if returncode != 0:
        try:
            with open(os.environ['LG_BUILDDIR'] + "/.config") as f:
                out = f.read().splitlines()
        except OSError:
            return set()

    options = set()
    for line in out:
        if line and line.startswith("CONFIG_"):
            options.add(line.split('=')[0])
    return options


<<<<<<< HEAD
def devinfo(barebox, device):
    info = {}
    section = None
    pattern = r'^\s*([^:]+):\s*(.*)$'

    for line in barebox.run_check(f"devinfo {device}"):
        line = line.rstrip()
        if match := re.match(r"^([^: ]+):$", line):
            section = match.group(1)
            if section in ["Parameters"]:
                info[section] = {}
            else:
                info[section] = []
            continue

        line = line.strip()
        if section is None or isinstance(info[section], dict):
            if match := re.match(pattern, line):
                key = match.group(1).strip()
                value = match.group(2).strip()
                # TODO: coerce to type?
                if section is None:
                    info[section] = line
                else:
                    info[section][key] = value
        elif section:
            info[section].append(line)

    return info


def format_dict_with_prefix(varset: dict, prefix: str) -> str:
    parts = []
    for k, v in varset.items():
        escaped_val = shlex.quote(str(v))
        parts.append(f"{prefix}{k}={escaped_val}")
    return " ".join(parts)


def globalvars_set(barebox, varset: dict, create=True):
    cmd, prefix = ("global ", "") if create else ("", "global.")
    barebox.run_check(cmd + format_dict_with_prefix(varset, prefix))


def nvvars_set(barebox, varset: dict, create=True):
    cmd, prefix = ("nv ", "") if create else ("", "nv.")
    barebox.run_check(cmd + format_dict_with_prefix(varset, prefix))


def getenv_int(barebox, var):
    return int(barebox.run_check(f"echo ${var}")[0])


def getstate_int(barebox, var, prefix="state.bootstate"):
    return getenv_int(barebox, f"{prefix}.{var}")


def getparam_int(info, var):
    return int(info["Parameters"][var].split()[0])
=======
def of_get_property(barebox, path):
    node, prop = os.path.split(path)

    stdout = barebox.run_check(f"of_dump -p {node}")
    for line in stdout:
        if line == '{prop};':
            return True

        prefix = f'{prop} = '
        if line.startswith(prefix):
            # Also drop the semicolon
            return line[len(prefix):-1]
    return False
>>>>>>> 0bd224ad


def skip_disabled(config, *options):
    if bool(config):
        undefined = list(filterfalse(config.__contains__, options))

        if bool(undefined):
            pytest.skip("skipping test due to disabled " + (",".join(undefined)) + " dependency")<|MERGE_RESOLUTION|>--- conflicted
+++ resolved
@@ -31,8 +31,6 @@
             options.add(line.split('=')[0])
     return options
 
-
-<<<<<<< HEAD
 def devinfo(barebox, device):
     info = {}
     section = None
@@ -92,7 +90,7 @@
 
 def getparam_int(info, var):
     return int(info["Parameters"][var].split()[0])
-=======
+
 def of_get_property(barebox, path):
     node, prop = os.path.split(path)
 
@@ -106,8 +104,6 @@
             # Also drop the semicolon
             return line[len(prefix):-1]
     return False
->>>>>>> 0bd224ad
-
 
 def skip_disabled(config, *options):
     if bool(config):

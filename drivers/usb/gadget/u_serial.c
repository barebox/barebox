/*
 * u_serial.c - utilities for USB gadget "serial port"/TTY support
 *
 * Copyright (C) 2003 Al Borchers (alborchers@steinerpoint.com)
 * Copyright (C) 2008 David Brownell
 * Copyright (C) 2008 by Nokia Corporation
 *
 * This code also borrows from usbserial.c, which is
 * Copyright (C) 1999 - 2002 Greg Kroah-Hartman (greg@kroah.com)
 * Copyright (C) 2000 Peter Berger (pberger@brimson.com)
 * Copyright (C) 2000 Al Borchers (alborchers@steinerpoint.com)
 *
 * This software is distributed under the terms of the GNU General
 * Public License ("GPL") as published by the Free Software Foundation,
 * either version 2 of that License or (at your option) any later version.
 */

/* #define VERBOSE_DEBUG */

#include <common.h>
#include <complete.h>
#include <usb/cdc.h>
#include <kfifo.h>
#include <clock.h>
#include <linux/err.h>
#include <dma.h>

#include "u_serial.h"


/*
 * This component encapsulates the TTY layer glue needed to provide basic
 * "serial port" functionality through the USB gadget stack.  Each such
 * port is exposed through a /dev/ttyGS* node.
 *
 * After this module has been loaded, the individual TTY port can be requested
 * (gserial_alloc_line()) and it will stay available until they are removed
 * (gserial_free_line()). Each one may be connected to a USB function
 * (gserial_connect), or disconnected (with gserial_disconnect) when the USB
 * host issues a config change event. Data can only flow when the port is
 * connected to the host.
 *
 * A given TTY port can be made available in multiple configurations.
 * For example, each one might expose a ttyGS0 node which provides a
 * login application.  In one case that might use CDC ACM interface 0,
 * while another configuration might use interface 3 for that.  The
 * work to handle that (including descriptor management) is not part
 * of this component.
 *
 * Configurations may expose more than one TTY port.  For example, if
 * ttyGS0 provides login service, then ttyGS1 might provide dialer access
 * for a telephone or fax link.  And ttyGS2 might be something that just
 * needs a simple byte stream interface for some messaging protocol that
 * is managed in userspace ... OBEX, PTP, and MTP have been mentioned.
 */

#define PREFIX	"ttyGS"

/*
 * gserial is the lifecycle interface, used by USB functions
 * gs_port is the I/O nexus, used by the tty driver
 * tty_struct links to the tty/filesystem framework
 *
 * gserial <---> gs_port ... links will be null when the USB link is
 * inactive; managed by gserial_{connect,disconnect}().  each gserial
 * instance can wrap its own USB control protocol.
 *	gserial->ioport == usb_ep->driver_data ... gs_port
 *	gs_port->port_usb ... gserial
 *
 * gs_port <---> tty_struct ... links will be null when the TTY file
 * isn't opened; managed by gs_open()/gs_close()
 *	gserial->port_tty ... tty_struct
 *	tty_struct->driver_data ... gserial
 */

/* RX and TX queues can buffer QUEUE_SIZE packets before they hit the
 * next layer of buffering.  For TX that's a circular buffer; for RX
 * consider it a NOP.  A third layer is provided by the TTY code.
 */
#define QUEUE_SIZE		16
#define WRITE_BUF_SIZE		8192		/* TX only */
#define RECV_FIFO_SIZE		(1024 * 8)

/* circular buffer */
struct gs_buf {
	unsigned		buf_size;
	char			*buf_buf;
	char			*buf_get;
	char			*buf_put;
};

/*
 * The port structure holds info for each port, one for each minor number
 * (and thus for each /dev/ node).
 */
struct gs_port {
	struct gserial		*port_usb;
	struct console_device	cdev;
	struct kfifo		*recv_fifo;

	u8			port_num;

	struct list_head	read_pool;
	unsigned		read_nb_queued;

	struct list_head	write_pool;

	/* REVISIT this state ... */
	struct usb_cdc_line_coding port_line_coding;	/* 8-N-1 etc */
};

static struct portmaster {
	struct gs_port	*port;
} ports[MAX_U_SERIAL_PORTS];

#define GS_CLOSE_TIMEOUT		15		/* seconds */

static unsigned gs_start_rx(struct gs_port *port)
{
	struct list_head	*pool = &port->read_pool;
	struct usb_ep		*out = port->port_usb->out;
	unsigned		started = 0;

	while (!list_empty(pool) &&
	       ((out->maxpacket * (port->read_nb_queued + 1) +
		kfifo_len(port->recv_fifo)) < RECV_FIFO_SIZE)) {
		struct usb_request	*req;
		int			status;

		req = list_entry(pool->next, struct usb_request, list);
		list_del(&req->list);
		req->length = out->maxpacket;

		/* drop lock while we call out; the controller driver
		 * may need to call us back (e.g. for disconnect)
		 */
		port->read_nb_queued++;
		status = usb_ep_queue(out, req);

		if (status) {
			pr_debug("%s: %s %s err %d\n",
					__func__, "queue", out->name, status);
			list_add(&req->list, pool);
			break;
		}
		started++;

		/* abort immediately after disconnect */
		if (!port->port_usb)
			break;
	}
	return started;
}

/*-------------------------------------------------------------------------*/

static void gs_read_complete(struct usb_ep *ep, struct usb_request *req)
{
	struct gs_port	*port = ep->driver_data;

	if (req->status == -ESHUTDOWN)
		return;

	kfifo_put(port->recv_fifo, req->buf, req->actual);
	list_add_tail(&req->list, &port->read_pool);
	port->read_nb_queued--;

	gs_start_rx(port);
}

/*-------------------------------------------------------------------------*/

/* I/O glue between TTY (upper) and USB function (lower) driver layers */

static void gs_write_complete(struct usb_ep *ep, struct usb_request *req)
{
	struct gs_port	*port = ep->driver_data;

	list_add(&req->list, &port->write_pool);

	switch (req->status) {
	default:
		/* presumably a transient fault */
		pr_warning("%s: unexpected %s status %d\n",
				__func__, ep->name, req->status);
		/* FALL THROUGH */
	case 0:
		/* normal completion */
		break;

	case -ESHUTDOWN:
		/* disconnect */
		pr_vdebug("%s: %s shutdown\n", __func__, ep->name);
		break;
	}
}

/*
 * gs_alloc_req
 *
 * Allocate a usb_request and its buffer.  Returns a pointer to the
 * usb_request or NULL if there is an error.
 */
struct usb_request *
gs_alloc_req(struct usb_ep *ep, unsigned len)
{
	struct usb_request *req;

	req = usb_ep_alloc_request(ep);

	if (req != NULL) {
		req->length = len;
		req->buf = dma_alloc(len);
	}

	return req;
}
EXPORT_SYMBOL_GPL(gs_alloc_req);

/*
 * gs_free_req
 *
 * Free a usb_request and its buffer.
 */
void gs_free_req(struct usb_ep *ep, struct usb_request *req)
{
	kfree(req->buf);
	usb_ep_free_request(ep, req);
}
EXPORT_SYMBOL_GPL(gs_free_req);

static void gs_free_requests(struct usb_ep *ep, struct list_head *head)
{
	struct usb_request	*req;

	while (!list_empty(head)) {
		req = list_entry(head->next, struct usb_request, list);
		list_del(&req->list);
		gs_free_req(ep, req);
	}
}

static int gs_alloc_requests(struct usb_ep *ep, struct list_head *head,
		void (*fn)(struct usb_ep *, struct usb_request *))
{
	int			i;
	struct usb_request	*req;

	/* Pre-allocate up to QUEUE_SIZE transfers, but if we can't
	 * do quite that many this time, don't fail ... we just won't
	 * be as speedy as we might otherwise be.
	 */
	for (i = 0; i < QUEUE_SIZE; i++) {
		req = gs_alloc_req(ep, ep->maxpacket);
		if (!req)
			return list_empty(head) ? -ENOMEM : 0;
		req->complete = fn;
		list_add_tail(&req->list, head);
	}
	return 0;
}

/**
 * gs_start_io - start USB I/O streams
 * @dev: encapsulates endpoints to use
 * Context: holding port_lock; port_tty and port_usb are non-null
 *
 * We only start I/O when something is connected to both sides of
 * this port.  If nothing is listening on the host side, we may
 * be pointlessly filling up our TX buffers and FIFO.
 */
static int gs_start_io(struct gs_port *port)
{
	struct list_head	*head = &port->read_pool;
	struct usb_ep		*ep = port->port_usb->out;
	int			status;
	unsigned		started;

	/* Allocate RX and TX I/O buffers.  We can't easily do this much
	 * earlier (with GFP_KERNEL) because the requests are coupled to
	 * endpoints, as are the packet sizes we'll be using.  Different
	 * configurations may use different endpoints with a given port;
	 * and high speed vs full speed changes packet sizes too.
	 */
	status = gs_alloc_requests(ep, head, gs_read_complete);
	if (status)
		return status;

	status = gs_alloc_requests(port->port_usb->in, &port->write_pool,
			gs_write_complete);
	if (status) {
		gs_free_requests(ep, head);
		return status;
	}

	/* queue read requests */
	port->read_nb_queued = 0;
	started = gs_start_rx(port);

	/* unblock any pending writes into our circular buffer */
	if (!started) {
		gs_free_requests(ep, head);
		gs_free_requests(port->port_usb->in, &port->write_pool);
		status = -EIO;
	}

	return status;
}

/*-------------------------------------------------------------------------*/

static int
gs_port_alloc(unsigned port_num, struct usb_cdc_line_coding *coding)
{
	struct gs_port	*port;
	int		ret = 0;

	if (ports[port_num].port) {
		ret = -EBUSY;
		goto out;
	}

	port = kzalloc(sizeof(struct gs_port), GFP_KERNEL);
	if (port == NULL) {
		ret = -ENOMEM;
		goto out;
	}

	INIT_LIST_HEAD(&port->read_pool);
	INIT_LIST_HEAD(&port->write_pool);

	port->port_num = port_num;
	port->port_line_coding = *coding;

	ports[port_num].port = port;
out:
	return ret;
}

static void gserial_free_port(struct gs_port *port)
{
	kfree(port);
}

void gserial_free_line(unsigned char port_num)
{
	struct gs_port	*port;

	if (WARN_ON(!ports[port_num].port))
		return;

	port = ports[port_num].port;
	ports[port_num].port = NULL;

	gserial_free_port(port);
}
EXPORT_SYMBOL_GPL(gserial_free_line);

int gserial_alloc_line(unsigned char *line_num)
{
	struct usb_cdc_line_coding	coding;
	int				ret;
	int				port_num;

	coding.dwDTERate = cpu_to_le32(9600);
	coding.bCharFormat = 8;
	coding.bParityType = USB_CDC_NO_PARITY;
	coding.bDataBits = USB_CDC_1_STOP_BITS;

	for (port_num = 0; port_num < MAX_U_SERIAL_PORTS; port_num++) {
		ret = gs_port_alloc(port_num, &coding);
		if (ret == -EBUSY)
			continue;
		if (ret)
			return ret;
		break;
	}
	if (ret)
		return ret;

	/* ... and sysfs class devices, so mdev/udev make /dev/ttyGS* */

	*line_num = port_num;

	return ret;
}
EXPORT_SYMBOL_GPL(gserial_alloc_line);

static void serial_putc(struct console_device *cdev, char c)
{
	struct gs_port	*port = container_of(cdev,
					struct gs_port, cdev);
	struct list_head	*pool = &port->write_pool;
	struct usb_ep		*in;
	struct usb_request	*req;
	int status;
	uint64_t to;

	if (list_empty(pool))
		return;
	in = port->port_usb->in;
	req = list_entry(pool->next, struct usb_request, list);

	req->length = 1;
	list_del(&req->list);

	*(unsigned char *)req->buf = c;
	status = usb_ep_queue(in, req);

	to = get_time_ns();
	while (status >= 0 && list_empty(pool)) {
		status = usb_gadget_poll();
		if (is_timeout(to, 300 * MSECOND))
			break;
	}
}

static int serial_tstc(struct console_device *cdev)
{
	struct gs_port	*port = container_of(cdev,
					struct gs_port, cdev);

	gs_start_rx(port);
	return (kfifo_len(port->recv_fifo) == 0) ? 0 : 1;
}

static int serial_getc(struct console_device *cdev)
{
	struct gs_port	*port = container_of(cdev,
					struct gs_port, cdev);
	unsigned char ch;
	uint64_t to;

	if (!port->port_usb)
		return -EIO;
	to = get_time_ns();
	while (kfifo_getc(port->recv_fifo, &ch)) {
		usb_gadget_poll();
		if (is_timeout(to, 300 * MSECOND))
			goto timeout;
	}

	gs_start_rx(port);
	return ch;
timeout:
	gs_start_rx(port);
	return -ETIMEDOUT;
}

static void serial_flush(struct console_device *cdev)
{
}

static int serial_setbaudrate(struct console_device *cdev, int baudrate)
{
	return 0;
}

/**
 * gserial_connect - notify TTY I/O glue that USB link is active
 * @gser: the function, set up with endpoints and descriptors
 * @port_num: which port is active
 * Context: any (usually from irq)
 *
 * This is called activate endpoints and let the TTY layer know that
 * the connection is active ... not unlike "carrier detect".  It won't
 * necessarily start I/O queues; unless the TTY is held open by any
 * task, there would be no point.  However, the endpoints will be
 * activated so the USB host can perform I/O, subject to basic USB
 * hardware flow control.
 *
 * Caller needs to have set up the endpoints and USB function in @dev
 * before calling this, as well as the appropriate (speed-specific)
 * endpoint descriptors, and also have allocate @port_num by calling
 * @gserial_alloc_line().
 *
 * Returns negative errno or zero.
 * On success, ep->driver_data will be overwritten.
 */
int gserial_connect(struct gserial *gser, u8 port_num)
{
	struct gs_port	*port;
	int		status;
	struct console_device *cdev;

	if (port_num >= MAX_U_SERIAL_PORTS)
		return -ENXIO;

	port = ports[port_num].port;
	if (!port) {
		pr_err("serial line %d not allocated.\n", port_num);
		return -EINVAL;
	}
	if (port->port_usb) {
		pr_err("serial line %d is in use.\n", port_num);
		return -EBUSY;
	}

	/* activate the endpoints */
	status = usb_ep_enable(gser->in);
	if (status < 0)
		return status;
	gser->in->driver_data = port;

	status = usb_ep_enable(gser->out);
	if (status < 0)
		goto fail_out;
	gser->out->driver_data = port;

	/* then tell the tty glue that I/O can work */
	gser->ioport = port;
	port->port_usb = gser;

	/* REVISIT unclear how best to handle this state...
	 * we don't really couple it with the Linux TTY.
	 */
	gser->port_line_coding = port->port_line_coding;

	port->recv_fifo = kfifo_alloc(RECV_FIFO_SIZE);

	/*printf("gserial_connect: start ttyGS%d\n", port->port_num);*/
	gs_start_io(port);
	if (gser->connect)
		gser->connect(gser);

	cdev = &port->cdev;
	cdev->tstc = serial_tstc;
	cdev->putc = serial_putc;
	cdev->getc = serial_getc;
	cdev->flush = serial_flush;
	cdev->setbrg = serial_setbaudrate;
	cdev->devname = "usbserial";

	status = console_register(cdev);
	if (status)
		goto fail_out;

<<<<<<< HEAD
	mycdev = cdev;
=======
	dev_set_param(&cdev->class_dev, "active", "ioe");

	/* REVISIT if waiting on "carrier detect", signal. */

	/* if it's already open, start I/O ... and notify the serial
	 * protocol about open/close status (connect/disconnect).
	 */
	if (1) {
		pr_debug("gserial_connect: start ttyGS%d\n", port->port_num);
		if (gser->connect)
			gser->connect(gser);
	} else {
		if (gser->disconnect)
			gser->disconnect(gser);
	}
>>>>>>> 46ff98b0

	return status;

fail_out:
	usb_ep_disable(gser->in);
	gser->in->driver_data = NULL;
	return status;
}
EXPORT_SYMBOL_GPL(gserial_connect);

/**
 * gserial_disconnect - notify TTY I/O glue that USB link is inactive
 * @gser: the function, on which gserial_connect() was called
 * Context: any (usually from irq)
 *
 * This is called to deactivate endpoints and let the TTY layer know
 * that the connection went inactive ... not unlike "hangup".
 *
 * On return, the state is as if gserial_connect() had never been called;
 * there is no active USB I/O on these endpoints.
 */
void gserial_disconnect(struct gserial *gser)
{
	struct gs_port	*port = gser->ioport;
	struct console_device *cdev;

	if (!port)
		return;

	cdev = &port->cdev;

	/* tell the TTY glue not to do I/O here any more */
	console_unregister(cdev);

	/* REVISIT as above: how best to track this? */
	port->port_line_coding = gser->port_line_coding;

	port->port_usb = NULL;
	gser->ioport = NULL;

	/* disable endpoints, aborting down any active I/O */
	usb_ep_disable(gser->out);
	gser->out->driver_data = NULL;

	usb_ep_disable(gser->in);
	gser->in->driver_data = NULL;

	/* finally, free any unused/unusable I/O buffers */
	gs_free_requests(gser->out, &port->read_pool);
	gs_free_requests(gser->in, &port->write_pool);

	kfifo_free(port->recv_fifo);
}<|MERGE_RESOLUTION|>--- conflicted
+++ resolved
@@ -535,9 +535,6 @@
 	if (status)
 		goto fail_out;
 
-<<<<<<< HEAD
-	mycdev = cdev;
-=======
 	dev_set_param(&cdev->class_dev, "active", "ioe");
 
 	/* REVISIT if waiting on "carrier detect", signal. */
@@ -553,7 +550,6 @@
 		if (gser->disconnect)
 			gser->disconnect(gser);
 	}
->>>>>>> 46ff98b0
 
 	return status;
 

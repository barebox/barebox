/*
 * Copyright (c) 2010 Sascha Hauer <s.hauer@pengutronix.de>, Pengutronix
 *
 * See file CREDITS for list of people who contributed to this
 * project.
 *
 * This program is free software; you can redistribute it and/or modify
 * it under the terms of the GNU General Public License version 2
 * as published by the Free Software Foundation.
 *
 * This program is distributed in the hope that it will be useful,
 * but WITHOUT ANY WARRANTY; without even the implied warranty of
 * MERCHANTABILITY or FITNESS FOR A PARTICULAR PURPOSE.  See the
 * GNU General Public License for more details.
 *
 */
#define pr_fmt(fmt) "start.c: " fmt

#include <common.h>
#include <init.h>
#include <linux/sizes.h>
#include <of.h>
#include <asm/barebox-arm.h>
#include <asm/barebox-arm-head.h>
#include <asm-generic/memory_layout.h>
#include <asm/sections.h>
#include <asm/unaligned.h>
#include <asm/cache.h>
#include <memory.h>
#include <uncompress.h>
#include <malloc.h>

#include <debug_ll.h>
#include "mmu-early.h"

unsigned long arm_stack_top;
static void *barebox_boarddata;

static bool blob_is_fdt(const void *blob)
{
	return get_unaligned_be32(blob) == FDT_MAGIC;
}

static bool blob_is_arm_boarddata(const void *blob)
{
	const struct barebox_arm_boarddata *bd = blob;

	return bd->magic == BAREBOX_ARM_BOARDDATA_MAGIC;
}

<<<<<<< HEAD
u32 barebox_arm_machine(void)
{
	if (barebox_boarddata && blob_is_arm_boarddata(barebox_boarddata)) {
		const struct barebox_arm_boarddata *bd = barebox_boarddata;
		return bd->machine;
	} else {
		return 0;
	}
}

void *barebox_arm_boot_dtb(void)
{
	if (barebox_boarddata && blob_is_fdt(barebox_boarddata))
		return barebox_boarddata;
	else
		return NULL;
=======
struct barebox_arm_boarddata *barebox_arm_get_boarddata(void)
{
	return barebox_boarddata;
}

static void *barebox_boot_dtb;
struct barebox_arm_boarddata_compressed_dtb *compressed_dtb;

void *barebox_arm_boot_dtb(void)
{
	void *dtb;
	void *data;
	int ret;

	if (barebox_boot_dtb) {
		pr_debug("%s: using barebox_boot_dtb\n", __func__);
		return barebox_boot_dtb;
	}

	if (!IS_ENABLED(CONFIG_ARM_USE_COMPRESSED_DTB) || !compressed_dtb)
		return NULL;

	pr_debug("%s: using compressed_dtb\n", __func__);

	dtb = malloc(compressed_dtb->datalen_uncompressed);
	if (!dtb)
		return NULL;

	data = compressed_dtb + 1;

	ret = uncompress(data, compressed_dtb->datalen, NULL, NULL,
			dtb, NULL, NULL);
	if (ret) {
		pr_err("uncompressing dtb failed\n");
		free(dtb);
		return NULL;
	}

	barebox_boot_dtb = dtb;

	return barebox_boot_dtb;
>>>>>>> 0f0e0b44
}

__noreturn void barebox_non_pbl_start(unsigned long membase,
		unsigned long memsize, void *boarddata)
{
	unsigned long endmem = membase + memsize;
	unsigned long malloc_start, malloc_end;

	if (IS_ENABLED(CONFIG_RELOCATABLE)) {
		unsigned long barebox_base = arm_barebox_image_place(endmem);
		relocate_to_adr(barebox_base);
	}

	setup_c();

	barrier();

	pr_debug("memory at 0x%08lx, size 0x%08lx\n", membase, memsize);

	arm_stack_top = endmem;
	endmem -= STACK_SIZE; /* Stack */

	if (IS_ENABLED(CONFIG_MMU_EARLY)) {

		endmem &= ~0x3fff;
		endmem -= SZ_16K; /* ttb */

		if (IS_ENABLED(CONFIG_PBL_IMAGE)) {
			arm_set_cache_functions();
		} else {
			pr_debug("enabling MMU, ttb @ 0x%08lx\n", endmem);
			arm_early_mmu_cache_invalidate();
			mmu_early_enable(membase, memsize, endmem);
		}
	}

	if (boarddata) {
		uint32_t totalsize = 0;
		const char *name;

		if (blob_is_fdt(boarddata)) {
			totalsize = get_unaligned_be32(boarddata + 4);
			name = "DTB";
		} else if (blob_is_arm_boarddata(boarddata)) {
			totalsize = sizeof(struct barebox_arm_boarddata);
			name = "machine type";
		}

		if (totalsize) {
			endmem -= ALIGN(totalsize, 64);
<<<<<<< HEAD
			pr_debug("found %s in boarddata, copying to 0x%lu\n",
				 name, endmem);
			barebox_boarddata = memcpy((void *)endmem,
						      boarddata, totalsize);
=======
			barebox_boot_dtb = (void *)endmem;
			pr_debug("found DTB in boarddata, copying to 0x%p\n",
					barebox_boot_dtb);
			memcpy(barebox_boot_dtb, boarddata, totalsize);
		} else if (((struct barebox_arm_boarddata *)boarddata)->magic ==
				BAREBOX_ARM_BOARDDATA_MAGIC) {
			endmem -= ALIGN(sizeof(struct barebox_arm_boarddata), 64);
			barebox_boarddata = (void *)endmem;
			pr_debug("found machine type in boarddata, copying to 0x%p\n",
					barebox_boarddata);
			memcpy(barebox_boarddata, boarddata,
					sizeof(struct barebox_arm_boarddata));
		} else if (((struct barebox_arm_boarddata_compressed_dtb *)boarddata)->magic ==
				BAREBOX_ARM_BOARDDATA_COMPRESSED_DTB_MAGIC) {
			struct barebox_arm_boarddata_compressed_dtb *bd = boarddata;
			endmem -= ALIGN(sizeof(*bd) + bd->datalen, 64);
			compressed_dtb = (void *)endmem;
			pr_debug("found compressed DTB in boarddata, copying to 0x%p\n",
					compressed_dtb);
			memcpy(compressed_dtb, boarddata, sizeof(*bd) + bd->datalen);
>>>>>>> 0f0e0b44
		}
	}

	if ((unsigned long)_text > membase + memsize ||
			(unsigned long)_text < membase)
		/*
		 * barebox is either outside SDRAM or in another
		 * memory bank, so we can use the whole bank for
		 * malloc.
		 */
		malloc_end = endmem;
	else
		malloc_end = (unsigned long)_text;

	/*
	 * Maximum malloc space is the Kconfig value if given
	 * or 1GB.
	 */
	if (MALLOC_SIZE > 0) {
		malloc_start = malloc_end - MALLOC_SIZE;
		if (malloc_start < membase)
			malloc_start = membase;
	} else {
		malloc_start = malloc_end - (malloc_end - membase) / 2;
		if (malloc_end - malloc_start > SZ_1G)
			malloc_start = malloc_end - SZ_1G;
	}

	pr_debug("initializing malloc pool at 0x%08lx (size 0x%08lx)\n",
			malloc_start, malloc_end - malloc_start);

	mem_malloc_init((void *)malloc_start, (void *)malloc_end - 1);

	pr_debug("starting barebox...\n");

	start_barebox();
}

#ifndef CONFIG_PBL_IMAGE

void __naked __section(.text_entry) start(void)
{
	barebox_arm_head();
}

#else
/*
 * First function in the uncompressed image. We get here from
 * the pbl. The stack already has been set up by the pbl.
 */
void __naked __section(.text_entry) start(unsigned long membase,
		unsigned long memsize, void *boarddata)
{
	barebox_non_pbl_start(membase, memsize, boarddata);
}
#endif<|MERGE_RESOLUTION|>--- conflicted
+++ resolved
@@ -41,6 +41,13 @@
 	return get_unaligned_be32(blob) == FDT_MAGIC;
 }
 
+static bool blob_is_compressed_fdt(const void *blob)
+{
+	const struct barebox_arm_boarddata_compressed_dtb *dtb = blob;
+
+	return dtb->magic == BAREBOX_ARM_BOARDDATA_COMPRESSED_DTB_MAGIC;
+}
+
 static bool blob_is_arm_boarddata(const void *blob)
 {
 	const struct barebox_arm_boarddata *bd = blob;
@@ -48,7 +55,6 @@
 	return bd->magic == BAREBOX_ARM_BOARDDATA_MAGIC;
 }
 
-<<<<<<< HEAD
 u32 barebox_arm_machine(void)
 {
 	if (barebox_boarddata && blob_is_arm_boarddata(barebox_boarddata)) {
@@ -61,32 +67,21 @@
 
 void *barebox_arm_boot_dtb(void)
 {
-	if (barebox_boarddata && blob_is_fdt(barebox_boarddata))
-		return barebox_boarddata;
-	else
-		return NULL;
-=======
-struct barebox_arm_boarddata *barebox_arm_get_boarddata(void)
-{
-	return barebox_boarddata;
-}
-
-static void *barebox_boot_dtb;
-struct barebox_arm_boarddata_compressed_dtb *compressed_dtb;
-
-void *barebox_arm_boot_dtb(void)
-{
 	void *dtb;
 	void *data;
 	int ret;
-
-	if (barebox_boot_dtb) {
-		pr_debug("%s: using barebox_boot_dtb\n", __func__);
-		return barebox_boot_dtb;
-	}
-
-	if (!IS_ENABLED(CONFIG_ARM_USE_COMPRESSED_DTB) || !compressed_dtb)
+	struct barebox_arm_boarddata_compressed_dtb *compressed_dtb;
+
+	if (barebox_boarddata && blob_is_fdt(barebox_boarddata)) {
+		pr_debug("%s: using barebox_boarddata\n", __func__);
+		return barebox_boarddata;
+	}
+
+	if (!IS_ENABLED(CONFIG_ARM_USE_COMPRESSED_DTB) || !barebox_boarddata
+			|| !blob_is_compressed_fdt(barebox_boarddata))
 		return NULL;
+
+	compressed_dtb = barebox_boarddata;
 
 	pr_debug("%s: using compressed_dtb\n", __func__);
 
@@ -104,10 +99,9 @@
 		return NULL;
 	}
 
-	barebox_boot_dtb = dtb;
-
-	return barebox_boot_dtb;
->>>>>>> 0f0e0b44
+	barebox_boarddata = dtb;
+
+	return barebox_boarddata;
 }
 
 __noreturn void barebox_non_pbl_start(unsigned long membase,
@@ -151,6 +145,10 @@
 		if (blob_is_fdt(boarddata)) {
 			totalsize = get_unaligned_be32(boarddata + 4);
 			name = "DTB";
+		} else if (blob_is_compressed_fdt(boarddata)) {
+			struct barebox_arm_boarddata_compressed_dtb *bd = boarddata;
+			totalsize = bd->datalen;
+			name = "Compressed DTB";
 		} else if (blob_is_arm_boarddata(boarddata)) {
 			totalsize = sizeof(struct barebox_arm_boarddata);
 			name = "machine type";
@@ -158,33 +156,10 @@
 
 		if (totalsize) {
 			endmem -= ALIGN(totalsize, 64);
-<<<<<<< HEAD
 			pr_debug("found %s in boarddata, copying to 0x%lu\n",
 				 name, endmem);
 			barebox_boarddata = memcpy((void *)endmem,
 						      boarddata, totalsize);
-=======
-			barebox_boot_dtb = (void *)endmem;
-			pr_debug("found DTB in boarddata, copying to 0x%p\n",
-					barebox_boot_dtb);
-			memcpy(barebox_boot_dtb, boarddata, totalsize);
-		} else if (((struct barebox_arm_boarddata *)boarddata)->magic ==
-				BAREBOX_ARM_BOARDDATA_MAGIC) {
-			endmem -= ALIGN(sizeof(struct barebox_arm_boarddata), 64);
-			barebox_boarddata = (void *)endmem;
-			pr_debug("found machine type in boarddata, copying to 0x%p\n",
-					barebox_boarddata);
-			memcpy(barebox_boarddata, boarddata,
-					sizeof(struct barebox_arm_boarddata));
-		} else if (((struct barebox_arm_boarddata_compressed_dtb *)boarddata)->magic ==
-				BAREBOX_ARM_BOARDDATA_COMPRESSED_DTB_MAGIC) {
-			struct barebox_arm_boarddata_compressed_dtb *bd = boarddata;
-			endmem -= ALIGN(sizeof(*bd) + bd->datalen, 64);
-			compressed_dtb = (void *)endmem;
-			pr_debug("found compressed DTB in boarddata, copying to 0x%p\n",
-					compressed_dtb);
-			memcpy(compressed_dtb, boarddata, sizeof(*bd) + bd->datalen);
->>>>>>> 0f0e0b44
 		}
 	}
 
